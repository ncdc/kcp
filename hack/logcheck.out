/cmd/kcp/kcp.go:116:4: function "Infof" should not be used, convert to contextual logging
<<<<<<< HEAD
/cmd/kubectl-kcp/cmd/kubectlKcp.go:62:2: function "InitFlags" should not be used, convert to contextual logging
/cmd/kubectl-workspaces/main.go:44:2: function "InitFlags" should not be used, convert to contextual logging
/cmd/kubectl-ws/main.go:44:2: function "InitFlags" should not be used, convert to contextual logging
=======
/cmd/kubectl-kcp/main.go:61:2: function "InitFlags" should not be used, convert to contextual logging
/cmd/kubectl-workspace/main.go:44:2: function "InitFlags" should not be used, convert to contextual logging
>>>>>>> 229f337a
/cmd/sharded-test-server/shard.go:34:2: function "Infof" should not be used, convert to contextual logging
/cmd/sharded-test-server/shard.go:43:2: function "Infof" should not be used, convert to contextual logging
/cmd/sharded-test-server/third_party/library-go/crypto/crypto.go:616:2: function "Infof" should not be used, convert to contextual logging
/cmd/sharded-test-server/third_party/library-go/crypto/crypto.go:616:2: function "V" should not be used, convert to contextual logging
/cmd/sharded-test-server/third_party/library-go/crypto/crypto.go:732:3: function "Infof" should not be used, convert to contextual logging
/cmd/sharded-test-server/third_party/library-go/crypto/crypto.go:732:3: function "V" should not be used, convert to contextual logging
/cmd/sharded-test-server/third_party/library-go/crypto/crypto.go:740:2: function "Infof" should not be used, convert to contextual logging
/cmd/sharded-test-server/third_party/library-go/crypto/crypto.go:740:2: function "V" should not be used, convert to contextual logging
/cmd/sharded-test-server/third_party/library-go/crypto/crypto.go:809:2: function "Infof" should not be used, convert to contextual logging
/cmd/sharded-test-server/third_party/library-go/crypto/crypto.go:809:2: function "V" should not be used, convert to contextual logging
/cmd/syncer/cmd/syncer.go:78:2: function "Infof" should not be used, convert to contextual logging
/cmd/test-server/kcp/shard.go:121:2: function "Infof" should not be used, convert to contextual logging
/cmd/test-server/kcp/shard.go:141:2: function "Infof" should not be used, convert to contextual logging
/cmd/test-server/kcp/shard.go:144:2: function "Infof" should not be used, convert to contextual logging
/cmd/test-server/kcp/shard.go:172:4: function "Errorf" should not be used, convert to contextual logging
/cmd/test-server/kcp/shard.go:178:4: function "Infof" should not be used, convert to contextual logging
/cmd/test-server/kcp/shard.go:178:4: function "V" should not be used, convert to contextual logging
/cmd/test-server/kcp/shard.go:186:5: function "Infof" should not be used, convert to contextual logging
/cmd/test-server/kcp/shard.go:186:5: function "V" should not be used, convert to contextual logging
/cmd/test-server/kcp/shard.go:188:5: function "Infof" should not be used, convert to contextual logging
/cmd/test-server/kcp/shard.go:188:5: function "V" should not be used, convert to contextual logging
/cmd/test-server/kcp/shard.go:192:6: function "Enabled" should not be used, convert to contextual logging
/cmd/test-server/kcp/shard.go:192:6: function "V" should not be used, convert to contextual logging
/config/crds/bootstrap.go:128:2: function "Infof" should not be used, convert to contextual logging
/config/crds/bootstrap.go:128:2: function "V" should not be used, convert to contextual logging
/config/crds/bootstrap.go:149:5: function "Infof" should not be used, convert to contextual logging
/config/crds/bootstrap.go:164:3: function "Infof" should not be used, convert to contextual logging
/config/helpers/bootstrap.go:200:4: function "Infof" should not be used, convert to contextual logging
/config/helpers/bootstrap.go:200:4: function "V" should not be used, convert to contextual logging
/config/helpers/bootstrap.go:219:5: function "Infof" should not be used, convert to contextual logging
/config/helpers/bootstrap.go:232:5: function "Infof" should not be used, convert to contextual logging
/config/helpers/bootstrap.go:239:2: function "Infof" should not be used, convert to contextual logging
/config/helpers/bootstrap.go:262:4: function "Infof" should not be used, convert to contextual logging
/config/helpers/bootstrap.go:262:4: function "V" should not be used, convert to contextual logging
/config/helpers/bootstrap.go:273:3: function "Infof" should not be used, convert to contextual logging
/config/helpers/bootstrap.go:273:3: function "V" should not be used, convert to contextual logging
/config/helpers/bootstrap.go:92:4: function "Infof" should not be used, convert to contextual logging
/config/system-crds/bootstrap.go:58:4: function "Errorf" should not be used, convert to contextual logging
/pkg/admission/kubequota/kubequota_admission.go:217:3: function "InfoS" should not be used, convert to contextual logging
/pkg/admission/kubequota/kubequota_admission.go:217:3: function "V" should not be used, convert to contextual logging
/pkg/admission/kubequota/kubequota_admission.go:221:2: function "InfoS" should not be used, convert to contextual logging
/pkg/admission/kubequota/kubequota_admission.go:221:2: function "V" should not be used, convert to contextual logging
/pkg/admission/kubequota/kubequota_clusterworkspace_monitor.go:76:2: function "Infof" should not be used, convert to contextual logging
/pkg/admission/kubequota/kubequota_clusterworkspace_monitor.go:77:8: function "Infof" should not be used, convert to contextual logging
/pkg/admission/webhook/generic_webhook.go:101:5: function "Errorf" should not be used, convert to contextual logging
/pkg/admission/webhook/generic_webhook.go:139:4: function "Errorf" should not be used, convert to contextual logging
/pkg/admission/webhook/generic_webhook.go:82:3: function "Infof" should not be used, convert to contextual logging
/pkg/admission/webhook/generic_webhook.go:82:3: function "V" should not be used, convert to contextual logging
/pkg/admission/webhook/generic_webhook.go:85:3: function "Infof" should not be used, convert to contextual logging
/pkg/admission/webhook/generic_webhook.go:85:3: function "V" should not be used, convert to contextual logging
/pkg/authorization/delegated/authorizer.go:50:3: function "Errorf" should not be used, convert to contextual logging
/pkg/cliplugins/workload/plugin/sync.go:472:4: function "Infof" should not be used, convert to contextual logging
/pkg/cliplugins/workload/plugin/sync.go:472:4: function "V" should not be used, convert to contextual logging
/pkg/crdpuller/discovery.go:112:4: function "Errorf" should not be used, convert to contextual logging
/pkg/crdpuller/discovery.go:144:4: function "Errorf" should not be used, convert to contextual logging
/pkg/crdpuller/discovery.go:158:5: function "Warningf" should not be used, convert to contextual logging
/pkg/crdpuller/discovery.go:164:5: function "Infof" should not be used, convert to contextual logging
/pkg/crdpuller/discovery.go:182:4: function "Infof" should not be used, convert to contextual logging
/pkg/crdpuller/discovery.go:188:6: function "Warningf" should not be used, convert to contextual logging
/pkg/crdpuller/discovery.go:204:7: function "Errorf" should not be used, convert to contextual logging
/pkg/crdpuller/discovery.go:213:6: function "Errorf" should not be used, convert to contextual logging
/pkg/crdpuller/discovery.go:218:6: function "Infof" should not be used, convert to contextual logging
/pkg/crdpuller/discovery.go:232:6: function "Errorf" should not be used, convert to contextual logging
/pkg/embeddedetcd/server.go:44:2: function "Info" should not be used, convert to contextual logging
/pkg/informer/informer.go:156:4: function "InfoS" should not be used, convert to contextual logging
/pkg/informer/informer.go:156:4: function "V" should not be used, convert to contextual logging
/pkg/informer/informer.go:158:4: function "InfoS" should not be used, convert to contextual logging
/pkg/informer/informer.go:158:4: function "V" should not be used, convert to contextual logging
/pkg/informer/informer.go:223:2: function "Infof" should not be used, convert to contextual logging
/pkg/informer/informer.go:223:2: function "V" should not be used, convert to contextual logging
/pkg/informer/informer.go:358:3: function "Errorf" should not be used, convert to contextual logging
/pkg/informer/informer.go:369:3: function "InfoS" should not be used, convert to contextual logging
/pkg/informer/informer.go:369:3: function "V" should not be used, convert to contextual logging
/pkg/informer/informer.go:376:3: function "InfoS" should not be used, convert to contextual logging
/pkg/informer/informer.go:376:3: function "V" should not be used, convert to contextual logging
/pkg/informer/informer.go:417:2: function "InfoS" should not be used, convert to contextual logging
/pkg/informer/informer.go:417:2: function "V" should not be used, convert to contextual logging
/pkg/informer/informer.go:448:3: function "InfoS" should not be used, convert to contextual logging
/pkg/informer/informer.go:448:3: function "V" should not be used, convert to contextual logging
/pkg/informer/informer.go:460:3: function "InfoS" should not be used, convert to contextual logging
/pkg/informer/informer.go:460:3: function "V" should not be used, convert to contextual logging
/pkg/informer/informer.go:483:3: function "Infof" should not be used, convert to contextual logging
/pkg/informer/informer.go:483:3: function "V" should not be used, convert to contextual logging
/pkg/informer/informer.go:487:4: function "Infof" should not be used, convert to contextual logging
/pkg/informer/informer.go:487:4: function "V" should not be used, convert to contextual logging
/pkg/informer/informer.go:491:3: function "Infof" should not be used, convert to contextual logging
/pkg/informer/informer.go:491:3: function "V" should not be used, convert to contextual logging
/pkg/informer/informer.go:503:3: function "InfoS" should not be used, convert to contextual logging
/pkg/informer/informer.go:503:3: function "V" should not be used, convert to contextual logging
/pkg/informer/informer.go:506:4: function "InfoS" should not be used, convert to contextual logging
/pkg/informer/informer.go:506:4: function "V" should not be used, convert to contextual logging
/pkg/informer/informer.go:508:4: function "InfoS" should not be used, convert to contextual logging
/pkg/informer/informer.go:508:4: function "V" should not be used, convert to contextual logging
/pkg/logging/constants.go:100:9: Additional arguments to WithValues should always be Key Value pairs. Please check if there is any key or value missing.
/pkg/logging/constants.go:52:9: Key positional arguments are expected to be inlined constant strings. Please replace ReconcilerKey provided with string value.
/pkg/logging/constants.go:57:9: Key positional arguments are expected to be inlined constant strings. Please replace QueueKeyKey provided with string value.
/pkg/logging/constants.go:67:9: Additional arguments to WithValues should always be Key Value pairs. Please check if there is any key or value missing.
/pkg/reconciler/apis/apiresource/controller.go:229:4: function "Errorf" should not be used, convert to contextual logging
/pkg/reconciler/apis/apiresource/startup.go:51:3: function "Warningf" should not be used, convert to contextual logging
/pkg/reconciler/apis/permissionclaimlabel/permissionclaimlabel_resource_reconcile.go:66:4: function "Info" should not be used, convert to contextual logging
/pkg/reconciler/apis/permissionclaimlabel/permissionclaimlabel_resource_reconcile.go:66:4: function "V" should not be used, convert to contextual logging
/pkg/reconciler/tenancy/clusterworkspace/clusterworkspace_reconcile_metadata.go:70:5: Key positional arguments are expected to be inlined constant strings. Please replace &{tenancyv1alpha1 ExperimentalClusterWorkspaceOwnerAnnotationKey} provided with string value.
/pkg/reconciler/workload/resource/resource_controller.go:372:32: function "Enabled" should not be used, convert to contextual logging
/pkg/reconciler/workload/resource/resource_controller.go:372:32: function "V" should not be used, convert to contextual logging
/pkg/reconciler/workload/resource/resource_controller.go:372:8: function "Enabled" should not be used, convert to contextual logging
/pkg/reconciler/workload/resource/resource_controller.go:372:8: function "V" should not be used, convert to contextual logging
/pkg/reconciler/workload/synctargetexports/synctargetexports_controller.go:165:2: function "Infof" should not be used, convert to contextual logging
/pkg/reconciler/workload/synctargetexports/synctargetexports_controller.go:165:2: function "V" should not be used, convert to contextual logging
/pkg/reconciler/workload/synctargetexports/synctargetexports_controller.go:179:2: function "Infof" should not be used, convert to contextual logging
/pkg/reconciler/workload/synctargetexports/synctargetexports_controller.go:179:2: function "V" should not be used, convert to contextual logging
/pkg/reconciler/workload/synctargetexports/synctargetexports_controller.go:225:2: function "InfoS" should not be used, convert to contextual logging
/pkg/reconciler/workload/synctargetexports/synctargetexports_controller.go:226:8: function "InfoS" should not be used, convert to contextual logging
/pkg/reconciler/workload/synctargetexports/synctargetexports_controller.go:267:3: function "Errorf" should not be used, convert to contextual logging
/pkg/reconciler/workload/synctargetexports/synctargetexports_controller.go:271:2: function "Infof" should not be used, convert to contextual logging
/pkg/reconciler/workload/synctargetexports/synctargetexports_controller.go:326:3: function "Errorf" should not be used, convert to contextual logging
/pkg/reconciler/workload/synctargetexports/synctargetexports_controller.go:331:2: function "Infof" should not be used, convert to contextual logging
/pkg/reconciler/workload/synctargetexports/synctargetexports_controller.go:331:2: function "V" should not be used, convert to contextual logging
/pkg/reconciler/workload/synctargetexports/synctargetexports_controller.go:333:3: function "Errorf" should not be used, convert to contextual logging
/pkg/reconciler/workload/synctargetexports/synctargetexports_reconcile.go:58:5: function "Warningf" should not be used, convert to contextual logging
/pkg/server/controllers.go:992:4: function "Errorf" should not be used, convert to contextual logging
/pkg/server/home_workspaces.go:352:5: Additional arguments to WithValues should always be Key Value pairs. Please check if there is any key or value missing.
/pkg/server/home_workspaces.go:638:6: Additional arguments to WithValues should always be Key Value pairs. Please check if there is any key or value missing.
/pkg/server/options/controllers.go:54:3: function "Fatal" should not be used, convert to contextual logging
/pkg/syncer/shared/finalizer.go:53:3: function "Errorf" should not be used, convert to contextual logging
/pkg/syncer/shared/finalizer.go:91:3: function "Errorf" should not be used, convert to contextual logging
/pkg/syncer/shared/finalizer.go:94:2: function "Infof" should not be used, convert to contextual logging
/pkg/syncer/shared/finalizer.go:94:2: function "V" should not be used, convert to contextual logging
/pkg/syncer/spec/spec_controller.go:118:3: function "InfoS" should not be used, convert to contextual logging
/pkg/syncer/spec/spec_controller.go:118:3: function "V" should not be used, convert to contextual logging
/pkg/syncer/spec/spec_controller.go:131:5: function "InfoS" should not be used, convert to contextual logging
/pkg/syncer/spec/spec_controller.go:131:5: function "V" should not be used, convert to contextual logging
/pkg/syncer/spec/spec_controller.go:155:5: function "InfoS" should not be used, convert to contextual logging
/pkg/syncer/spec/spec_controller.go:155:5: function "V" should not be used, convert to contextual logging
/pkg/syncer/spec/spec_controller.go:166:3: function "InfoS" should not be used, convert to contextual logging
/pkg/syncer/spec/spec_controller.go:166:3: function "V" should not be used, convert to contextual logging
/pkg/syncer/spec/spec_controller.go:199:2: function "Infof" should not be used, convert to contextual logging
/pkg/syncer/spec/spec_controller.go:213:2: function "InfoS" should not be used, convert to contextual logging
/pkg/syncer/spec/spec_controller.go:214:8: function "InfoS" should not be used, convert to contextual logging
/pkg/syncer/spec/spec_process.go:106:2: function "InfoS" should not be used, convert to contextual logging
/pkg/syncer/spec/spec_process.go:106:2: function "V" should not be used, convert to contextual logging
/pkg/syncer/spec/spec_process.go:111:3: function "Errorf" should not be used, convert to contextual logging
/pkg/syncer/spec/spec_process.go:129:3: function "Infof" should not be used, convert to contextual logging
/pkg/syncer/spec/spec_process.go:129:3: function "V" should not be used, convert to contextual logging
/pkg/syncer/spec/spec_process.go:139:3: function "Infof" should not be used, convert to contextual logging
/pkg/syncer/spec/spec_process.go:139:3: function "V" should not be used, convert to contextual logging
/pkg/syncer/spec/spec_process.go:142:4: function "Errorf" should not be used, convert to contextual logging
/pkg/syncer/spec/spec_process.go:164:3: function "Infof" should not be used, convert to contextual logging
/pkg/syncer/spec/spec_process.go:231:3: function "Infof" should not be used, convert to contextual logging
/pkg/syncer/spec/spec_process.go:278:4: function "Errorf" should not be used, convert to contextual logging
/pkg/syncer/spec/spec_process.go:281:3: function "Infof" should not be used, convert to contextual logging
/pkg/syncer/spec/spec_process.go:302:2: function "Infof" should not be used, convert to contextual logging
/pkg/syncer/spec/spec_process.go:302:2: function "V" should not be used, convert to contextual logging
/pkg/syncer/spec/spec_process.go:313:4: function "Errorf" should not be used, convert to contextual logging
/pkg/syncer/spec/spec_process.go:316:3: function "Infof" should not be used, convert to contextual logging
/pkg/syncer/spec/spec_process.go:316:3: function "V" should not be used, convert to contextual logging
/pkg/syncer/spec/spec_process.go:369:6: function "Errorf" should not be used, convert to contextual logging
/pkg/syncer/spec/spec_process.go:398:3: function "Errorf" should not be used, convert to contextual logging
/pkg/syncer/spec/spec_process.go:401:2: function "Infof" should not be used, convert to contextual logging
/pkg/syncer/spec/spec_process.go:56:3: function "Errorf" should not be used, convert to contextual logging
/pkg/syncer/spec/spec_process.go:67:3: function "Errorf" should not be used, convert to contextual logging
/pkg/syncer/status/status_controller.go:115:2: function "Infof" should not be used, convert to contextual logging
/pkg/syncer/status/status_controller.go:129:2: function "InfoS" should not be used, convert to contextual logging
/pkg/syncer/status/status_controller.go:130:8: function "InfoS" should not be used, convert to contextual logging
/pkg/syncer/status/status_controller.go:97:3: function "InfoS" should not be used, convert to contextual logging
/pkg/syncer/status/status_process.go:102:3: function "Infof" should not be used, convert to contextual logging
/pkg/syncer/status/status_process.go:121:3: function "Infof" should not be used, convert to contextual logging
/pkg/syncer/status/status_process.go:121:3: function "V" should not be used, convert to contextual logging
/pkg/syncer/status/status_process.go:127:3: function "Errorf" should not be used, convert to contextual logging
/pkg/syncer/status/status_process.go:133:3: function "Errorf" should not be used, convert to contextual logging
/pkg/syncer/status/status_process.go:152:4: function "Infof" should not be used, convert to contextual logging
/pkg/syncer/status/status_process.go:152:4: function "V" should not be used, convert to contextual logging
/pkg/syncer/status/status_process.go:157:4: function "Errorf" should not be used, convert to contextual logging
/pkg/syncer/status/status_process.go:160:3: function "Infof" should not be used, convert to contextual logging
/pkg/syncer/status/status_process.go:173:3: function "Errorf" should not be used, convert to contextual logging
/pkg/syncer/status/status_process.go:176:2: function "Infof" should not be used, convert to contextual logging
/pkg/syncer/status/status_process.go:52:2: function "InfoS" should not be used, convert to contextual logging
/pkg/syncer/status/status_process.go:52:2: function "V" should not be used, convert to contextual logging
/pkg/syncer/status/status_process.go:57:3: function "Errorf" should not be used, convert to contextual logging
/pkg/syncer/status/status_process.go:69:3: function "Errorf" should not be used, convert to contextual logging
/pkg/syncer/status/status_process.go:74:3: function "Errorf" should not be used, convert to contextual logging
/pkg/syncer/status/status_process.go:79:3: function "Errorf" should not be used, convert to contextual logging
/pkg/tunneler/dialer.go:148:8: function "Infof" should not be used, convert to contextual logging
/pkg/tunneler/dialer.go:148:8: function "V" should not be used, convert to contextual logging
/pkg/tunneler/listener.go:157:3: function "Infof" should not be used, convert to contextual logging
/pkg/tunneler/listener.go:157:3: function "V" should not be used, convert to contextual logging
/pkg/tunneler/listener.go:161:2: function "Infof" should not be used, convert to contextual logging
/pkg/tunneler/listener.go:161:2: function "V" should not be used, convert to contextual logging
/pkg/tunneler/listener.go:164:3: function "Infof" should not be used, convert to contextual logging
/pkg/tunneler/listener.go:164:3: function "V" should not be used, convert to contextual logging
/pkg/tunneler/listener.go:168:3: function "Infof" should not be used, convert to contextual logging
/pkg/tunneler/listener.go:168:3: function "V" should not be used, convert to contextual logging
/pkg/tunneler/listener.go:180:3: function "Infof" should not be used, convert to contextual logging
/pkg/tunneler/listener.go:180:3: function "V" should not be used, convert to contextual logging
/pkg/tunneler/listener.go:211:2: function "Infof" should not be used, convert to contextual logging
/pkg/tunneler/listener.go:211:2: function "V" should not be used, convert to contextual logging
/pkg/tunneler/listener.go:82:4: function "Infof" should not be used, convert to contextual logging
/pkg/tunneler/listener.go:82:4: function "V" should not be used, convert to contextual logging
/pkg/tunneler/tunnel.go:146:3: function "InfoS" should not be used, convert to contextual logging
/pkg/tunneler/tunnel.go:146:3: function "V" should not be used, convert to contextual logging
/pkg/tunneler/tunnel.go:178:5: function "Infof" should not be used, convert to contextual logging
/pkg/tunneler/tunnel.go:178:5: function "V" should not be used, convert to contextual logging
/pkg/tunneler/tunnel.go:182:4: function "Infof" should not be used, convert to contextual logging
/pkg/tunneler/tunnel.go:182:4: function "V" should not be used, convert to contextual logging
/pkg/tunneler/tunnel.go:195:4: function "Infof" should not be used, convert to contextual logging
/pkg/tunneler/tunnel.go:195:4: function "V" should not be used, convert to contextual logging
/pkg/tunneler/tunnel.go:230:4: function "Infof" should not be used, convert to contextual logging
/pkg/tunneler/tunnel.go:230:4: function "V" should not be used, convert to contextual logging
/pkg/virtual/apiexport/builder/build.go:166:7: function "Errorf" should not be used, convert to contextual logging
/pkg/virtual/apiexport/controllers/apireconciler/apiexport_apireconciler_controller.go:151:3: function "Infof" should not be used, convert to contextual logging
/pkg/virtual/apiexport/controllers/apireconciler/apiexport_apireconciler_controller.go:151:3: function "V" should not be used, convert to contextual logging
/pkg/virtual/apiexport/controllers/apireconciler/apiexport_apireconciler_controller.go:157:3: function "Infof" should not be used, convert to contextual logging
/pkg/virtual/apiexport/controllers/apireconciler/apiexport_apireconciler_controller.go:157:3: function "V" should not be used, convert to contextual logging
/pkg/virtual/apiexport/controllers/apireconciler/apiexport_apireconciler_reconcile.go:270:4: function "Infof" should not be used, convert to contextual logging
/pkg/virtual/apiexport/controllers/apireconciler/apiexport_apireconciler_reconcile.go:270:4: function "V" should not be used, convert to contextual logging
/pkg/virtual/framework/dynamic/apiserver/serving_info.go:185:3: function "Infof" should not be used, convert to contextual logging
/pkg/virtual/framework/dynamic/apiserver/serving_info.go:185:3: function "V" should not be used, convert to contextual logging
/pkg/virtual/initializingworkspaces/builder/build.go:203:7: function "Errorf" should not be used, convert to contextual logging
/pkg/virtual/initializingworkspaces/builder/build.go:400:4: function "Info" should not be used, convert to contextual logging
/pkg/virtual/initializingworkspaces/builder/build.go:400:4: function "V" should not be used, convert to contextual logging
/pkg/virtual/syncer/builder/build.go:212:7: function "Errorf" should not be used, convert to contextual logging
/pkg/virtual/workspaces/authorization/cache.go:284:4: function "Warning" should not be used, convert to contextual logging
/pkg/virtual/workspaces/authorization/cache.go:430:3: function "ErrorS" should not be used, convert to contextual logging
/pkg/virtual/workspaces/authorization/cache.go:430:3: function "V" should not be used, convert to contextual logging
/pkg/virtual/workspaces/authorization/watch.go:248:5: function "Infof" should not be used, convert to contextual logging
/pkg/virtual/workspaces/authorization/watch.go:248:5: function "V" should not be used, convert to contextual logging
/pkg/virtual/workspaces/builder/build.go:136:9: function "Errorf" should not be used, convert to contextual logging
/pkg/virtual/workspaces/builder/build.go:177:4: function "Errorf" should not be used, convert to contextual logging
/pkg/virtual/workspaces/builder/build.go:182:4: function "Errorf" should not be used, convert to contextual logging
/pkg/virtual/workspaces/builder/build.go:190:4: function "Errorf" should not be used, convert to contextual logging
/pkg/virtual/workspaces/builder/build.go:204:4: function "Errorf" should not be used, convert to contextual logging
/pkg/virtual/workspaces/builder/org_listener.go:114:3: function "Errorf" should not be used, convert to contextual logging
/pkg/virtual/workspaces/builder/org_listener.go:156:2: function "Infof" should not be used, convert to contextual logging
/pkg/virtual/workspaces/builder/org_listener.go:163:3: function "Errorf" should not be used, convert to contextual logging
/pkg/virtual/workspaces/builder/org_listener.go:179:3: function "Errorf" should not be used, convert to contextual logging
/pkg/virtual/workspaces/builder/org_listener.go:194:2: function "Infof" should not be used, convert to contextual logging
/pkg/virtual/workspaces/cache/cache.go:74:4: function "Infof" should not be used, convert to contextual logging
/pkg/virtual/workspaces/cache/cache.go:74:4: function "V" should not be used, convert to contextual logging
/pkg/virtual/workspaces/cache/cache.go:88:3: function "Infof" should not be used, convert to contextual logging
/pkg/virtual/workspaces/cache/cache.go:88:3: function "V" should not be used, convert to contextual logging
/test/e2e/framework/config.go:42:2: function "InitFlags" should not be used, convert to contextual logging<|MERGE_RESOLUTION|>--- conflicted
+++ resolved
@@ -1,12 +1,6 @@
 /cmd/kcp/kcp.go:116:4: function "Infof" should not be used, convert to contextual logging
-<<<<<<< HEAD
 /cmd/kubectl-kcp/cmd/kubectlKcp.go:62:2: function "InitFlags" should not be used, convert to contextual logging
-/cmd/kubectl-workspaces/main.go:44:2: function "InitFlags" should not be used, convert to contextual logging
-/cmd/kubectl-ws/main.go:44:2: function "InitFlags" should not be used, convert to contextual logging
-=======
-/cmd/kubectl-kcp/main.go:61:2: function "InitFlags" should not be used, convert to contextual logging
 /cmd/kubectl-workspace/main.go:44:2: function "InitFlags" should not be used, convert to contextual logging
->>>>>>> 229f337a
 /cmd/sharded-test-server/shard.go:34:2: function "Infof" should not be used, convert to contextual logging
 /cmd/sharded-test-server/shard.go:43:2: function "Infof" should not be used, convert to contextual logging
 /cmd/sharded-test-server/third_party/library-go/crypto/crypto.go:616:2: function "Infof" should not be used, convert to contextual logging
